--- conflicted
+++ resolved
@@ -103,15 +103,9 @@
     <div className="flex items-center gap-1">
       <PropertyName name={name} />
       <EditIcon onClick={handleEditClick} />:
-<<<<<<< HEAD
-      <PropertyValue 
-        value={currentValue} 
-        onClick={onClick} 
-=======
       <PropertyValue
         value={currentValue}
         onClick={onClick}
->>>>>>> f7ee5be6
         tooltip={tooltip || (typeof currentValue === 'string' ? currentValue : JSON.stringify(currentValue, null, 2))}
       />
       <PropertyEditDialog
